--- conflicted
+++ resolved
@@ -28,11 +28,7 @@
 
 config SND_SOC_MX27VIS_AIC32X4
 	tristate "SoC audio support for Visstrim M10 boards"
-<<<<<<< HEAD
-	depends on MACH_IMX27_VISSTRIM_M10
-=======
 	depends on MACH_IMX27_VISSTRIM_M10 && I2C
->>>>>>> 6350323a
 	select SND_SOC_TLV320AIC32X4
 	select SND_MXC_SOC_MX2
 	help
