/*
  FUSE: Filesystem in Userspace
  Copyright (C) 2001-2008  Miklos Szeredi <miklos@szeredi.hu>

  This program can be distributed under the terms of the GNU GPL.
  See the file COPYING.
*/

#include "fuse_i.h"

#include <linux/pagemap.h>
#include <linux/file.h>
#include <linux/sched.h>
#include <linux/namei.h>
#include <linux/slab.h>

#if BITS_PER_LONG >= 64
static inline void fuse_dentry_settime(struct dentry *entry, u64 time)
{
	entry->d_time = time;
}

static inline u64 fuse_dentry_time(struct dentry *entry)
{
	return entry->d_time;
}
#else
/*
 * On 32 bit archs store the high 32 bits of time in d_fsdata
 */
static void fuse_dentry_settime(struct dentry *entry, u64 time)
{
	entry->d_time = time;
	entry->d_fsdata = (void *) (unsigned long) (time >> 32);
}

static u64 fuse_dentry_time(struct dentry *entry)
{
	return (u64) entry->d_time +
		((u64) (unsigned long) entry->d_fsdata << 32);
}
#endif

/*
 * FUSE caches dentries and attributes with separate timeout.  The
 * time in jiffies until the dentry/attributes are valid is stored in
 * dentry->d_time and fuse_inode->i_time respectively.
 */

/*
 * Calculate the time in jiffies until a dentry/attributes are valid
 */
static u64 time_to_jiffies(unsigned long sec, unsigned long nsec)
{
	if (sec || nsec) {
		struct timespec ts = {sec, nsec};
		return get_jiffies_64() + timespec_to_jiffies(&ts);
	} else
		return 0;
}

/*
 * Set dentry and possibly attribute timeouts from the lookup/mk*
 * replies
 */
static void fuse_change_entry_timeout(struct dentry *entry,
				      struct fuse_entry_out *o)
{
	fuse_dentry_settime(entry,
		time_to_jiffies(o->entry_valid, o->entry_valid_nsec));
}

static u64 attr_timeout(struct fuse_attr_out *o)
{
	return time_to_jiffies(o->attr_valid, o->attr_valid_nsec);
}

static u64 entry_attr_timeout(struct fuse_entry_out *o)
{
	return time_to_jiffies(o->attr_valid, o->attr_valid_nsec);
}

/*
 * Mark the attributes as stale, so that at the next call to
 * ->getattr() they will be fetched from userspace
 */
void fuse_invalidate_attr(struct inode *inode)
{
	get_fuse_inode(inode)->i_time = 0;
}

/*
 * Just mark the entry as stale, so that a next attempt to look it up
 * will result in a new lookup call to userspace
 *
 * This is called when a dentry is about to become negative and the
 * timeout is unknown (unlink, rmdir, rename and in some cases
 * lookup)
 */
void fuse_invalidate_entry_cache(struct dentry *entry)
{
	fuse_dentry_settime(entry, 0);
}

/*
 * Same as fuse_invalidate_entry_cache(), but also try to remove the
 * dentry from the hash
 */
static void fuse_invalidate_entry(struct dentry *entry)
{
	d_invalidate(entry);
	fuse_invalidate_entry_cache(entry);
}

static void fuse_lookup_init(struct fuse_conn *fc, struct fuse_req *req,
			     u64 nodeid, struct qstr *name,
			     struct fuse_entry_out *outarg)
{
	memset(outarg, 0, sizeof(struct fuse_entry_out));
	req->in.h.opcode = FUSE_LOOKUP;
	req->in.h.nodeid = nodeid;
	req->in.numargs = 1;
	req->in.args[0].size = name->len + 1;
	req->in.args[0].value = name->name;
	req->out.numargs = 1;
	if (fc->minor < 9)
		req->out.args[0].size = FUSE_COMPAT_ENTRY_OUT_SIZE;
	else
		req->out.args[0].size = sizeof(struct fuse_entry_out);
	req->out.args[0].value = outarg;
}

u64 fuse_get_attr_version(struct fuse_conn *fc)
{
	u64 curr_version;

	/*
	 * The spin lock isn't actually needed on 64bit archs, but we
	 * don't yet care too much about such optimizations.
	 */
	spin_lock(&fc->lock);
	curr_version = fc->attr_version;
	spin_unlock(&fc->lock);

	return curr_version;
}

/*
 * Check whether the dentry is still valid
 *
 * If the entry validity timeout has expired and the dentry is
 * positive, try to redo the lookup.  If the lookup results in a
 * different inode, then let the VFS invalidate the dentry and redo
 * the lookup once more.  If the lookup results in the same inode,
 * then refresh the attributes, timeouts and mark the dentry valid.
 */
static int fuse_dentry_revalidate(struct dentry *entry, unsigned int flags)
{
	struct inode *inode;

	inode = ACCESS_ONCE(entry->d_inode);
	if (inode && is_bad_inode(inode))
		return 0;
	else if (fuse_dentry_time(entry) < get_jiffies_64()) {
		int err;
		struct fuse_entry_out outarg;
		struct fuse_conn *fc;
		struct fuse_req *req;
		struct fuse_forget_link *forget;
		struct dentry *parent;
		u64 attr_version;

		/* For negative dentries, always do a fresh lookup */
		if (!inode)
			return 0;

		if (flags & LOOKUP_RCU)
			return -ECHILD;

		fc = get_fuse_conn(inode);
		req = fuse_get_req(fc);
		if (IS_ERR(req))
			return 0;

		forget = fuse_alloc_forget();
		if (!forget) {
			fuse_put_request(fc, req);
			return 0;
		}

		attr_version = fuse_get_attr_version(fc);

		parent = dget_parent(entry);
		fuse_lookup_init(fc, req, get_node_id(parent->d_inode),
				 &entry->d_name, &outarg);
		fuse_request_send(fc, req);
		dput(parent);
		err = req->out.h.error;
		fuse_put_request(fc, req);
		/* Zero nodeid is same as -ENOENT */
		if (!err && !outarg.nodeid)
			err = -ENOENT;
		if (!err) {
			struct fuse_inode *fi = get_fuse_inode(inode);
			if (outarg.nodeid != get_node_id(inode)) {
				fuse_queue_forget(fc, forget, outarg.nodeid, 1);
				return 0;
			}
			spin_lock(&fc->lock);
			fi->nlookup++;
			spin_unlock(&fc->lock);
		}
		kfree(forget);
		if (err || (outarg.attr.mode ^ inode->i_mode) & S_IFMT)
			return 0;

		fuse_change_attributes(inode, &outarg.attr,
				       entry_attr_timeout(&outarg),
				       attr_version);
		fuse_change_entry_timeout(entry, &outarg);
	}
	return 1;
}

static int invalid_nodeid(u64 nodeid)
{
	return !nodeid || nodeid == FUSE_ROOT_ID;
}

const struct dentry_operations fuse_dentry_operations = {
	.d_revalidate	= fuse_dentry_revalidate,
};

int fuse_valid_type(int m)
{
	return S_ISREG(m) || S_ISDIR(m) || S_ISLNK(m) || S_ISCHR(m) ||
		S_ISBLK(m) || S_ISFIFO(m) || S_ISSOCK(m);
}

/*
 * Add a directory inode to a dentry, ensuring that no other dentry
 * refers to this inode.  Called with fc->inst_mutex.
 */
static struct dentry *fuse_d_add_directory(struct dentry *entry,
					   struct inode *inode)
{
	struct dentry *alias = d_find_alias(inode);
	if (alias && !(alias->d_flags & DCACHE_DISCONNECTED)) {
		/* This tries to shrink the subtree below alias */
		fuse_invalidate_entry(alias);
		dput(alias);
		if (!hlist_empty(&inode->i_dentry))
			return ERR_PTR(-EBUSY);
	} else {
		dput(alias);
	}
	return d_splice_alias(inode, entry);
}

int fuse_lookup_name(struct super_block *sb, u64 nodeid, struct qstr *name,
		     struct fuse_entry_out *outarg, struct inode **inode)
{
	struct fuse_conn *fc = get_fuse_conn_super(sb);
	struct fuse_req *req;
	struct fuse_forget_link *forget;
	u64 attr_version;
	int err;

	*inode = NULL;
	err = -ENAMETOOLONG;
	if (name->len > FUSE_NAME_MAX)
		goto out;

	req = fuse_get_req(fc);
	err = PTR_ERR(req);
	if (IS_ERR(req))
		goto out;

	forget = fuse_alloc_forget();
	err = -ENOMEM;
	if (!forget) {
		fuse_put_request(fc, req);
		goto out;
	}

	attr_version = fuse_get_attr_version(fc);

	fuse_lookup_init(fc, req, nodeid, name, outarg);
	fuse_request_send(fc, req);
	err = req->out.h.error;
	fuse_put_request(fc, req);
	/* Zero nodeid is same as -ENOENT, but with valid timeout */
	if (err || !outarg->nodeid)
		goto out_put_forget;

	err = -EIO;
	if (!outarg->nodeid)
		goto out_put_forget;
	if (!fuse_valid_type(outarg->attr.mode))
		goto out_put_forget;

	*inode = fuse_iget(sb, outarg->nodeid, outarg->generation,
			   &outarg->attr, entry_attr_timeout(outarg),
			   attr_version);
	err = -ENOMEM;
	if (!*inode) {
		fuse_queue_forget(fc, forget, outarg->nodeid, 1);
		goto out;
	}
	err = 0;

 out_put_forget:
	kfree(forget);
 out:
	return err;
}

static struct dentry *fuse_lookup(struct inode *dir, struct dentry *entry,
				  unsigned int flags)
{
	int err;
	struct fuse_entry_out outarg;
	struct inode *inode;
	struct dentry *newent;
	struct fuse_conn *fc = get_fuse_conn(dir);
	bool outarg_valid = true;

	err = fuse_lookup_name(dir->i_sb, get_node_id(dir), &entry->d_name,
			       &outarg, &inode);
	if (err == -ENOENT) {
		outarg_valid = false;
		err = 0;
	}
	if (err)
		goto out_err;

	err = -EIO;
	if (inode && get_node_id(inode) == FUSE_ROOT_ID)
		goto out_iput;

	if (inode && S_ISDIR(inode->i_mode)) {
		mutex_lock(&fc->inst_mutex);
		newent = fuse_d_add_directory(entry, inode);
		mutex_unlock(&fc->inst_mutex);
		err = PTR_ERR(newent);
		if (IS_ERR(newent))
			goto out_iput;
	} else {
		newent = d_splice_alias(inode, entry);
	}

	entry = newent ? newent : entry;
	if (outarg_valid)
		fuse_change_entry_timeout(entry, &outarg);
	else
		fuse_invalidate_entry_cache(entry);

	return newent;

 out_iput:
	iput(inode);
 out_err:
	return ERR_PTR(err);
}

/*
 * Atomic create+open operation
 *
 * If the filesystem doesn't support this, then fall back to separate
 * 'mknod' + 'open' requests.
 */
static int fuse_create_open(struct inode *dir, struct dentry *entry,
			    struct file *file, unsigned flags,
			    umode_t mode, int *opened)
{
	int err;
	struct inode *inode;
	struct fuse_conn *fc = get_fuse_conn(dir);
	struct fuse_req *req;
	struct fuse_forget_link *forget;
	struct fuse_create_in inarg;
	struct fuse_open_out outopen;
	struct fuse_entry_out outentry;
	struct fuse_file *ff;
<<<<<<< HEAD
=======

	/* Userspace expects S_IFREG in create mode */
	BUG_ON((mode & S_IFMT) != S_IFREG);
>>>>>>> 9450d57e

	forget = fuse_alloc_forget();
	err = -ENOMEM;
	if (!forget)
		goto out_err;

	req = fuse_get_req(fc);
	err = PTR_ERR(req);
	if (IS_ERR(req))
		goto out_put_forget_req;

	err = -ENOMEM;
	ff = fuse_file_alloc(fc);
	if (!ff)
		goto out_put_request;

	if (!fc->dont_mask)
		mode &= ~current_umask();

	flags &= ~O_NOCTTY;
	memset(&inarg, 0, sizeof(inarg));
	memset(&outentry, 0, sizeof(outentry));
	inarg.flags = flags;
	inarg.mode = mode;
	inarg.umask = current_umask();
	req->in.h.opcode = FUSE_CREATE;
	req->in.h.nodeid = get_node_id(dir);
	req->in.numargs = 2;
	req->in.args[0].size = fc->minor < 12 ? sizeof(struct fuse_open_in) :
						sizeof(inarg);
	req->in.args[0].value = &inarg;
	req->in.args[1].size = entry->d_name.len + 1;
	req->in.args[1].value = entry->d_name.name;
	req->out.numargs = 2;
	if (fc->minor < 9)
		req->out.args[0].size = FUSE_COMPAT_ENTRY_OUT_SIZE;
	else
		req->out.args[0].size = sizeof(outentry);
	req->out.args[0].value = &outentry;
	req->out.args[1].size = sizeof(outopen);
	req->out.args[1].value = &outopen;
	fuse_request_send(fc, req);
	err = req->out.h.error;
	if (err)
		goto out_free_ff;

	err = -EIO;
	if (!S_ISREG(outentry.attr.mode) || invalid_nodeid(outentry.nodeid))
		goto out_free_ff;

	fuse_put_request(fc, req);
	ff->fh = outopen.fh;
	ff->nodeid = outentry.nodeid;
	ff->open_flags = outopen.open_flags;
	inode = fuse_iget(dir->i_sb, outentry.nodeid, outentry.generation,
			  &outentry.attr, entry_attr_timeout(&outentry), 0);
	if (!inode) {
		flags &= ~(O_CREAT | O_EXCL | O_TRUNC);
		fuse_sync_release(ff, flags);
		fuse_queue_forget(fc, forget, outentry.nodeid, 1);
		err = -ENOMEM;
		goto out_err;
	}
	kfree(forget);
	d_instantiate(entry, inode);
	fuse_change_entry_timeout(entry, &outentry);
	fuse_invalidate_attr(dir);
	err = finish_open(file, entry, generic_file_open, opened);
	if (err) {
		fuse_sync_release(ff, flags);
	} else {
		file->private_data = fuse_file_get(ff);
		fuse_finish_open(inode, file);
	}
	return err;

out_free_ff:
	fuse_file_free(ff);
out_put_request:
	fuse_put_request(fc, req);
out_put_forget_req:
	kfree(forget);
out_err:
<<<<<<< HEAD
	return err;
}

static int fuse_mknod(struct inode *, struct dentry *, umode_t, dev_t);
static int fuse_atomic_open(struct inode *dir, struct dentry *entry,
			    struct file *file, unsigned flags,
			    umode_t mode, int *opened)
{
	int err;
	struct fuse_conn *fc = get_fuse_conn(dir);
	struct dentry *res = NULL;

	if (d_unhashed(entry)) {
		res = fuse_lookup(dir, entry, 0);
		if (IS_ERR(res))
			return PTR_ERR(res);

		if (res)
			entry = res;
	}

	if (!(flags & O_CREAT) || entry->d_inode)
		goto no_open;

	/* Only creates */
	*opened |= FILE_CREATED;

	if (fc->no_create)
		goto mknod;

	err = fuse_create_open(dir, entry, file, flags, mode, opened);
	if (err == -ENOSYS) {
		fc->no_create = 1;
		goto mknod;
	}
out_dput:
	dput(res);
=======
>>>>>>> 9450d57e
	return err;

mknod:
	err = fuse_mknod(dir, entry, mode, 0);
	if (err)
		goto out_dput;
no_open:
	return finish_no_open(file, res);
}

static int fuse_mknod(struct inode *, struct dentry *, umode_t, dev_t);
static int fuse_atomic_open(struct inode *dir, struct dentry *entry,
			    struct file *file, unsigned flags,
			    umode_t mode, int *opened)
{
	int err;
	struct fuse_conn *fc = get_fuse_conn(dir);
	struct dentry *res = NULL;

	if (d_unhashed(entry)) {
		res = fuse_lookup(dir, entry, 0);
		if (IS_ERR(res))
			return PTR_ERR(res);

		if (res)
			entry = res;
	}

	if (!(flags & O_CREAT) || entry->d_inode)
		goto no_open;

	/* Only creates */
	*opened |= FILE_CREATED;

	if (fc->no_create)
		goto mknod;

	err = fuse_create_open(dir, entry, file, flags, mode, opened);
	if (err == -ENOSYS) {
		fc->no_create = 1;
		goto mknod;
	}
out_dput:
	dput(res);
	return err;

mknod:
	err = fuse_mknod(dir, entry, mode, 0);
	if (err)
		goto out_dput;
no_open:
	return finish_no_open(file, res);
}

/*
 * Code shared between mknod, mkdir, symlink and link
 */
static int create_new_entry(struct fuse_conn *fc, struct fuse_req *req,
			    struct inode *dir, struct dentry *entry,
			    umode_t mode)
{
	struct fuse_entry_out outarg;
	struct inode *inode;
	int err;
	struct fuse_forget_link *forget;

	forget = fuse_alloc_forget();
	if (!forget) {
		fuse_put_request(fc, req);
		return -ENOMEM;
	}

	memset(&outarg, 0, sizeof(outarg));
	req->in.h.nodeid = get_node_id(dir);
	req->out.numargs = 1;
	if (fc->minor < 9)
		req->out.args[0].size = FUSE_COMPAT_ENTRY_OUT_SIZE;
	else
		req->out.args[0].size = sizeof(outarg);
	req->out.args[0].value = &outarg;
	fuse_request_send(fc, req);
	err = req->out.h.error;
	fuse_put_request(fc, req);
	if (err)
		goto out_put_forget_req;

	err = -EIO;
	if (invalid_nodeid(outarg.nodeid))
		goto out_put_forget_req;

	if ((outarg.attr.mode ^ mode) & S_IFMT)
		goto out_put_forget_req;

	inode = fuse_iget(dir->i_sb, outarg.nodeid, outarg.generation,
			  &outarg.attr, entry_attr_timeout(&outarg), 0);
	if (!inode) {
		fuse_queue_forget(fc, forget, outarg.nodeid, 1);
		return -ENOMEM;
	}
	kfree(forget);

	if (S_ISDIR(inode->i_mode)) {
		struct dentry *alias;
		mutex_lock(&fc->inst_mutex);
		alias = d_find_alias(inode);
		if (alias) {
			/* New directory must have moved since mkdir */
			mutex_unlock(&fc->inst_mutex);
			dput(alias);
			iput(inode);
			return -EBUSY;
		}
		d_instantiate(entry, inode);
		mutex_unlock(&fc->inst_mutex);
	} else
		d_instantiate(entry, inode);

	fuse_change_entry_timeout(entry, &outarg);
	fuse_invalidate_attr(dir);
	return 0;

 out_put_forget_req:
	kfree(forget);
	return err;
}

static int fuse_mknod(struct inode *dir, struct dentry *entry, umode_t mode,
		      dev_t rdev)
{
	struct fuse_mknod_in inarg;
	struct fuse_conn *fc = get_fuse_conn(dir);
	struct fuse_req *req = fuse_get_req(fc);
	if (IS_ERR(req))
		return PTR_ERR(req);

	if (!fc->dont_mask)
		mode &= ~current_umask();

	memset(&inarg, 0, sizeof(inarg));
	inarg.mode = mode;
	inarg.rdev = new_encode_dev(rdev);
	inarg.umask = current_umask();
	req->in.h.opcode = FUSE_MKNOD;
	req->in.numargs = 2;
	req->in.args[0].size = fc->minor < 12 ? FUSE_COMPAT_MKNOD_IN_SIZE :
						sizeof(inarg);
	req->in.args[0].value = &inarg;
	req->in.args[1].size = entry->d_name.len + 1;
	req->in.args[1].value = entry->d_name.name;
	return create_new_entry(fc, req, dir, entry, mode);
}

static int fuse_create(struct inode *dir, struct dentry *entry, umode_t mode,
		       bool excl)
{
	return fuse_mknod(dir, entry, mode, 0);
}

static int fuse_mkdir(struct inode *dir, struct dentry *entry, umode_t mode)
{
	struct fuse_mkdir_in inarg;
	struct fuse_conn *fc = get_fuse_conn(dir);
	struct fuse_req *req = fuse_get_req(fc);
	if (IS_ERR(req))
		return PTR_ERR(req);

	if (!fc->dont_mask)
		mode &= ~current_umask();

	memset(&inarg, 0, sizeof(inarg));
	inarg.mode = mode;
	inarg.umask = current_umask();
	req->in.h.opcode = FUSE_MKDIR;
	req->in.numargs = 2;
	req->in.args[0].size = sizeof(inarg);
	req->in.args[0].value = &inarg;
	req->in.args[1].size = entry->d_name.len + 1;
	req->in.args[1].value = entry->d_name.name;
	return create_new_entry(fc, req, dir, entry, S_IFDIR);
}

static int fuse_symlink(struct inode *dir, struct dentry *entry,
			const char *link)
{
	struct fuse_conn *fc = get_fuse_conn(dir);
	unsigned len = strlen(link) + 1;
	struct fuse_req *req = fuse_get_req(fc);
	if (IS_ERR(req))
		return PTR_ERR(req);

	req->in.h.opcode = FUSE_SYMLINK;
	req->in.numargs = 2;
	req->in.args[0].size = entry->d_name.len + 1;
	req->in.args[0].value = entry->d_name.name;
	req->in.args[1].size = len;
	req->in.args[1].value = link;
	return create_new_entry(fc, req, dir, entry, S_IFLNK);
}

static int fuse_unlink(struct inode *dir, struct dentry *entry)
{
	int err;
	struct fuse_conn *fc = get_fuse_conn(dir);
	struct fuse_req *req = fuse_get_req(fc);
	if (IS_ERR(req))
		return PTR_ERR(req);

	req->in.h.opcode = FUSE_UNLINK;
	req->in.h.nodeid = get_node_id(dir);
	req->in.numargs = 1;
	req->in.args[0].size = entry->d_name.len + 1;
	req->in.args[0].value = entry->d_name.name;
	fuse_request_send(fc, req);
	err = req->out.h.error;
	fuse_put_request(fc, req);
	if (!err) {
		struct inode *inode = entry->d_inode;
		struct fuse_inode *fi = get_fuse_inode(inode);

		spin_lock(&fc->lock);
		fi->attr_version = ++fc->attr_version;
		drop_nlink(inode);
		spin_unlock(&fc->lock);
		fuse_invalidate_attr(inode);
		fuse_invalidate_attr(dir);
		fuse_invalidate_entry_cache(entry);
	} else if (err == -EINTR)
		fuse_invalidate_entry(entry);
	return err;
}

static int fuse_rmdir(struct inode *dir, struct dentry *entry)
{
	int err;
	struct fuse_conn *fc = get_fuse_conn(dir);
	struct fuse_req *req = fuse_get_req(fc);
	if (IS_ERR(req))
		return PTR_ERR(req);

	req->in.h.opcode = FUSE_RMDIR;
	req->in.h.nodeid = get_node_id(dir);
	req->in.numargs = 1;
	req->in.args[0].size = entry->d_name.len + 1;
	req->in.args[0].value = entry->d_name.name;
	fuse_request_send(fc, req);
	err = req->out.h.error;
	fuse_put_request(fc, req);
	if (!err) {
		clear_nlink(entry->d_inode);
		fuse_invalidate_attr(dir);
		fuse_invalidate_entry_cache(entry);
	} else if (err == -EINTR)
		fuse_invalidate_entry(entry);
	return err;
}

static int fuse_rename(struct inode *olddir, struct dentry *oldent,
		       struct inode *newdir, struct dentry *newent)
{
	int err;
	struct fuse_rename_in inarg;
	struct fuse_conn *fc = get_fuse_conn(olddir);
	struct fuse_req *req = fuse_get_req(fc);

	if (IS_ERR(req))
		return PTR_ERR(req);

	memset(&inarg, 0, sizeof(inarg));
	inarg.newdir = get_node_id(newdir);
	req->in.h.opcode = FUSE_RENAME;
	req->in.h.nodeid = get_node_id(olddir);
	req->in.numargs = 3;
	req->in.args[0].size = sizeof(inarg);
	req->in.args[0].value = &inarg;
	req->in.args[1].size = oldent->d_name.len + 1;
	req->in.args[1].value = oldent->d_name.name;
	req->in.args[2].size = newent->d_name.len + 1;
	req->in.args[2].value = newent->d_name.name;
	fuse_request_send(fc, req);
	err = req->out.h.error;
	fuse_put_request(fc, req);
	if (!err) {
		/* ctime changes */
		fuse_invalidate_attr(oldent->d_inode);

		fuse_invalidate_attr(olddir);
		if (olddir != newdir)
			fuse_invalidate_attr(newdir);

		/* newent will end up negative */
		if (newent->d_inode) {
			fuse_invalidate_attr(newent->d_inode);
			fuse_invalidate_entry_cache(newent);
		}
	} else if (err == -EINTR) {
		/* If request was interrupted, DEITY only knows if the
		   rename actually took place.  If the invalidation
		   fails (e.g. some process has CWD under the renamed
		   directory), then there can be inconsistency between
		   the dcache and the real filesystem.  Tough luck. */
		fuse_invalidate_entry(oldent);
		if (newent->d_inode)
			fuse_invalidate_entry(newent);
	}

	return err;
}

static int fuse_link(struct dentry *entry, struct inode *newdir,
		     struct dentry *newent)
{
	int err;
	struct fuse_link_in inarg;
	struct inode *inode = entry->d_inode;
	struct fuse_conn *fc = get_fuse_conn(inode);
	struct fuse_req *req = fuse_get_req(fc);
	if (IS_ERR(req))
		return PTR_ERR(req);

	memset(&inarg, 0, sizeof(inarg));
	inarg.oldnodeid = get_node_id(inode);
	req->in.h.opcode = FUSE_LINK;
	req->in.numargs = 2;
	req->in.args[0].size = sizeof(inarg);
	req->in.args[0].value = &inarg;
	req->in.args[1].size = newent->d_name.len + 1;
	req->in.args[1].value = newent->d_name.name;
	err = create_new_entry(fc, req, newdir, newent, inode->i_mode);
	/* Contrary to "normal" filesystems it can happen that link
	   makes two "logical" inodes point to the same "physical"
	   inode.  We invalidate the attributes of the old one, so it
	   will reflect changes in the backing inode (link count,
	   etc.)
	*/
	if (!err) {
		struct fuse_inode *fi = get_fuse_inode(inode);

		spin_lock(&fc->lock);
		fi->attr_version = ++fc->attr_version;
		inc_nlink(inode);
		spin_unlock(&fc->lock);
		fuse_invalidate_attr(inode);
	} else if (err == -EINTR) {
		fuse_invalidate_attr(inode);
	}
	return err;
}

static void fuse_fillattr(struct inode *inode, struct fuse_attr *attr,
			  struct kstat *stat)
{
	unsigned int blkbits;

	stat->dev = inode->i_sb->s_dev;
	stat->ino = attr->ino;
	stat->mode = (inode->i_mode & S_IFMT) | (attr->mode & 07777);
	stat->nlink = attr->nlink;
	stat->uid = attr->uid;
	stat->gid = attr->gid;
	stat->rdev = inode->i_rdev;
	stat->atime.tv_sec = attr->atime;
	stat->atime.tv_nsec = attr->atimensec;
	stat->mtime.tv_sec = attr->mtime;
	stat->mtime.tv_nsec = attr->mtimensec;
	stat->ctime.tv_sec = attr->ctime;
	stat->ctime.tv_nsec = attr->ctimensec;
	stat->size = attr->size;
	stat->blocks = attr->blocks;

	if (attr->blksize != 0)
		blkbits = ilog2(attr->blksize);
	else
		blkbits = inode->i_sb->s_blocksize_bits;

	stat->blksize = 1 << blkbits;
}

static int fuse_do_getattr(struct inode *inode, struct kstat *stat,
			   struct file *file)
{
	int err;
	struct fuse_getattr_in inarg;
	struct fuse_attr_out outarg;
	struct fuse_conn *fc = get_fuse_conn(inode);
	struct fuse_req *req;
	u64 attr_version;

	req = fuse_get_req(fc);
	if (IS_ERR(req))
		return PTR_ERR(req);

	attr_version = fuse_get_attr_version(fc);

	memset(&inarg, 0, sizeof(inarg));
	memset(&outarg, 0, sizeof(outarg));
	/* Directories have separate file-handle space */
	if (file && S_ISREG(inode->i_mode)) {
		struct fuse_file *ff = file->private_data;

		inarg.getattr_flags |= FUSE_GETATTR_FH;
		inarg.fh = ff->fh;
	}
	req->in.h.opcode = FUSE_GETATTR;
	req->in.h.nodeid = get_node_id(inode);
	req->in.numargs = 1;
	req->in.args[0].size = sizeof(inarg);
	req->in.args[0].value = &inarg;
	req->out.numargs = 1;
	if (fc->minor < 9)
		req->out.args[0].size = FUSE_COMPAT_ATTR_OUT_SIZE;
	else
		req->out.args[0].size = sizeof(outarg);
	req->out.args[0].value = &outarg;
	fuse_request_send(fc, req);
	err = req->out.h.error;
	fuse_put_request(fc, req);
	if (!err) {
		if ((inode->i_mode ^ outarg.attr.mode) & S_IFMT) {
			make_bad_inode(inode);
			err = -EIO;
		} else {
			fuse_change_attributes(inode, &outarg.attr,
					       attr_timeout(&outarg),
					       attr_version);
			if (stat)
				fuse_fillattr(inode, &outarg.attr, stat);
		}
	}
	return err;
}

int fuse_update_attributes(struct inode *inode, struct kstat *stat,
			   struct file *file, bool *refreshed)
{
	struct fuse_inode *fi = get_fuse_inode(inode);
	int err;
	bool r;

	if (fi->i_time < get_jiffies_64()) {
		r = true;
		err = fuse_do_getattr(inode, stat, file);
	} else {
		r = false;
		err = 0;
		if (stat) {
			generic_fillattr(inode, stat);
			stat->mode = fi->orig_i_mode;
			stat->ino = fi->orig_ino;
		}
	}

	if (refreshed != NULL)
		*refreshed = r;

	return err;
}

int fuse_reverse_inval_entry(struct super_block *sb, u64 parent_nodeid,
			     u64 child_nodeid, struct qstr *name)
{
	int err = -ENOTDIR;
	struct inode *parent;
	struct dentry *dir;
	struct dentry *entry;

	parent = ilookup5(sb, parent_nodeid, fuse_inode_eq, &parent_nodeid);
	if (!parent)
		return -ENOENT;

	mutex_lock(&parent->i_mutex);
	if (!S_ISDIR(parent->i_mode))
		goto unlock;

	err = -ENOENT;
	dir = d_find_alias(parent);
	if (!dir)
		goto unlock;

	entry = d_lookup(dir, name);
	dput(dir);
	if (!entry)
		goto unlock;

	fuse_invalidate_attr(parent);
	fuse_invalidate_entry(entry);

	if (child_nodeid != 0 && entry->d_inode) {
		mutex_lock(&entry->d_inode->i_mutex);
		if (get_node_id(entry->d_inode) != child_nodeid) {
			err = -ENOENT;
			goto badentry;
		}
		if (d_mountpoint(entry)) {
			err = -EBUSY;
			goto badentry;
		}
		if (S_ISDIR(entry->d_inode->i_mode)) {
			shrink_dcache_parent(entry);
			if (!simple_empty(entry)) {
				err = -ENOTEMPTY;
				goto badentry;
			}
			entry->d_inode->i_flags |= S_DEAD;
		}
		dont_mount(entry);
		clear_nlink(entry->d_inode);
		err = 0;
 badentry:
		mutex_unlock(&entry->d_inode->i_mutex);
		if (!err)
			d_delete(entry);
	} else {
		err = 0;
	}
	dput(entry);

 unlock:
	mutex_unlock(&parent->i_mutex);
	iput(parent);
	return err;
}

/*
 * Calling into a user-controlled filesystem gives the filesystem
 * daemon ptrace-like capabilities over the requester process.  This
 * means, that the filesystem daemon is able to record the exact
 * filesystem operations performed, and can also control the behavior
 * of the requester process in otherwise impossible ways.  For example
 * it can delay the operation for arbitrary length of time allowing
 * DoS against the requester.
 *
 * For this reason only those processes can call into the filesystem,
 * for which the owner of the mount has ptrace privilege.  This
 * excludes processes started by other users, suid or sgid processes.
 */
int fuse_allow_task(struct fuse_conn *fc, struct task_struct *task)
{
	const struct cred *cred;
	int ret;

	if (fc->flags & FUSE_ALLOW_OTHER)
		return 1;

	rcu_read_lock();
	ret = 0;
	cred = __task_cred(task);
	if (cred->euid == fc->user_id &&
	    cred->suid == fc->user_id &&
	    cred->uid  == fc->user_id &&
	    cred->egid == fc->group_id &&
	    cred->sgid == fc->group_id &&
	    cred->gid  == fc->group_id)
		ret = 1;
	rcu_read_unlock();

	return ret;
}

static int fuse_access(struct inode *inode, int mask)
{
	struct fuse_conn *fc = get_fuse_conn(inode);
	struct fuse_req *req;
	struct fuse_access_in inarg;
	int err;

	if (fc->no_access)
		return 0;

	req = fuse_get_req(fc);
	if (IS_ERR(req))
		return PTR_ERR(req);

	memset(&inarg, 0, sizeof(inarg));
	inarg.mask = mask & (MAY_READ | MAY_WRITE | MAY_EXEC);
	req->in.h.opcode = FUSE_ACCESS;
	req->in.h.nodeid = get_node_id(inode);
	req->in.numargs = 1;
	req->in.args[0].size = sizeof(inarg);
	req->in.args[0].value = &inarg;
	fuse_request_send(fc, req);
	err = req->out.h.error;
	fuse_put_request(fc, req);
	if (err == -ENOSYS) {
		fc->no_access = 1;
		err = 0;
	}
	return err;
}

static int fuse_perm_getattr(struct inode *inode, int mask)
{
	if (mask & MAY_NOT_BLOCK)
		return -ECHILD;

	return fuse_do_getattr(inode, NULL, NULL);
}

/*
 * Check permission.  The two basic access models of FUSE are:
 *
 * 1) Local access checking ('default_permissions' mount option) based
 * on file mode.  This is the plain old disk filesystem permission
 * modell.
 *
 * 2) "Remote" access checking, where server is responsible for
 * checking permission in each inode operation.  An exception to this
 * is if ->permission() was invoked from sys_access() in which case an
 * access request is sent.  Execute permission is still checked
 * locally based on file mode.
 */
static int fuse_permission(struct inode *inode, int mask)
{
	struct fuse_conn *fc = get_fuse_conn(inode);
	bool refreshed = false;
	int err = 0;

	if (!fuse_allow_task(fc, current))
		return -EACCES;

	/*
	 * If attributes are needed, refresh them before proceeding
	 */
	if ((fc->flags & FUSE_DEFAULT_PERMISSIONS) ||
	    ((mask & MAY_EXEC) && S_ISREG(inode->i_mode))) {
		struct fuse_inode *fi = get_fuse_inode(inode);

		if (fi->i_time < get_jiffies_64()) {
			refreshed = true;

			err = fuse_perm_getattr(inode, mask);
			if (err)
				return err;
		}
	}

	if (fc->flags & FUSE_DEFAULT_PERMISSIONS) {
		err = generic_permission(inode, mask);

		/* If permission is denied, try to refresh file
		   attributes.  This is also needed, because the root
		   node will at first have no permissions */
		if (err == -EACCES && !refreshed) {
			err = fuse_perm_getattr(inode, mask);
			if (!err)
				err = generic_permission(inode, mask);
		}

		/* Note: the opposite of the above test does not
		   exist.  So if permissions are revoked this won't be
		   noticed immediately, only after the attribute
		   timeout has expired */
	} else if (mask & (MAY_ACCESS | MAY_CHDIR)) {
		if (mask & MAY_NOT_BLOCK)
			return -ECHILD;

		err = fuse_access(inode, mask);
	} else if ((mask & MAY_EXEC) && S_ISREG(inode->i_mode)) {
		if (!(inode->i_mode & S_IXUGO)) {
			if (refreshed)
				return -EACCES;

			err = fuse_perm_getattr(inode, mask);
			if (!err && !(inode->i_mode & S_IXUGO))
				return -EACCES;
		}
	}
	return err;
}

static int parse_dirfile(char *buf, size_t nbytes, struct file *file,
			 void *dstbuf, filldir_t filldir)
{
	while (nbytes >= FUSE_NAME_OFFSET) {
		struct fuse_dirent *dirent = (struct fuse_dirent *) buf;
		size_t reclen = FUSE_DIRENT_SIZE(dirent);
		int over;
		if (!dirent->namelen || dirent->namelen > FUSE_NAME_MAX)
			return -EIO;
		if (reclen > nbytes)
			break;

		over = filldir(dstbuf, dirent->name, dirent->namelen,
			       file->f_pos, dirent->ino, dirent->type);
		if (over)
			break;

		buf += reclen;
		nbytes -= reclen;
		file->f_pos = dirent->off;
	}

	return 0;
}

static int fuse_readdir(struct file *file, void *dstbuf, filldir_t filldir)
{
	int err;
	size_t nbytes;
	struct page *page;
	struct inode *inode = file->f_path.dentry->d_inode;
	struct fuse_conn *fc = get_fuse_conn(inode);
	struct fuse_req *req;

	if (is_bad_inode(inode))
		return -EIO;

	req = fuse_get_req(fc);
	if (IS_ERR(req))
		return PTR_ERR(req);

	page = alloc_page(GFP_KERNEL);
	if (!page) {
		fuse_put_request(fc, req);
		return -ENOMEM;
	}
	req->out.argpages = 1;
	req->num_pages = 1;
	req->pages[0] = page;
	fuse_read_fill(req, file, file->f_pos, PAGE_SIZE, FUSE_READDIR);
	fuse_request_send(fc, req);
	nbytes = req->out.args[0].size;
	err = req->out.h.error;
	fuse_put_request(fc, req);
	if (!err)
		err = parse_dirfile(page_address(page), nbytes, file, dstbuf,
				    filldir);

	__free_page(page);
	fuse_invalidate_attr(inode); /* atime changed */
	return err;
}

static char *read_link(struct dentry *dentry)
{
	struct inode *inode = dentry->d_inode;
	struct fuse_conn *fc = get_fuse_conn(inode);
	struct fuse_req *req = fuse_get_req(fc);
	char *link;

	if (IS_ERR(req))
		return ERR_CAST(req);

	link = (char *) __get_free_page(GFP_KERNEL);
	if (!link) {
		link = ERR_PTR(-ENOMEM);
		goto out;
	}
	req->in.h.opcode = FUSE_READLINK;
	req->in.h.nodeid = get_node_id(inode);
	req->out.argvar = 1;
	req->out.numargs = 1;
	req->out.args[0].size = PAGE_SIZE - 1;
	req->out.args[0].value = link;
	fuse_request_send(fc, req);
	if (req->out.h.error) {
		free_page((unsigned long) link);
		link = ERR_PTR(req->out.h.error);
	} else
		link[req->out.args[0].size] = '\0';
 out:
	fuse_put_request(fc, req);
	fuse_invalidate_attr(inode); /* atime changed */
	return link;
}

static void free_link(char *link)
{
	if (!IS_ERR(link))
		free_page((unsigned long) link);
}

static void *fuse_follow_link(struct dentry *dentry, struct nameidata *nd)
{
	nd_set_link(nd, read_link(dentry));
	return NULL;
}

static void fuse_put_link(struct dentry *dentry, struct nameidata *nd, void *c)
{
	free_link(nd_get_link(nd));
}

static int fuse_dir_open(struct inode *inode, struct file *file)
{
	return fuse_open_common(inode, file, true);
}

static int fuse_dir_release(struct inode *inode, struct file *file)
{
	fuse_release_common(file, FUSE_RELEASEDIR);

	return 0;
}

static int fuse_dir_fsync(struct file *file, loff_t start, loff_t end,
			  int datasync)
{
	return fuse_fsync_common(file, start, end, datasync, 1);
}

static long fuse_dir_ioctl(struct file *file, unsigned int cmd,
			    unsigned long arg)
{
	struct fuse_conn *fc = get_fuse_conn(file->f_mapping->host);

	/* FUSE_IOCTL_DIR only supported for API version >= 7.18 */
	if (fc->minor < 18)
		return -ENOTTY;

	return fuse_ioctl_common(file, cmd, arg, FUSE_IOCTL_DIR);
}

static long fuse_dir_compat_ioctl(struct file *file, unsigned int cmd,
				   unsigned long arg)
{
	struct fuse_conn *fc = get_fuse_conn(file->f_mapping->host);

	if (fc->minor < 18)
		return -ENOTTY;

	return fuse_ioctl_common(file, cmd, arg,
				 FUSE_IOCTL_COMPAT | FUSE_IOCTL_DIR);
}

static bool update_mtime(unsigned ivalid)
{
	/* Always update if mtime is explicitly set  */
	if (ivalid & ATTR_MTIME_SET)
		return true;

	/* If it's an open(O_TRUNC) or an ftruncate(), don't update */
	if ((ivalid & ATTR_SIZE) && (ivalid & (ATTR_OPEN | ATTR_FILE)))
		return false;

	/* In all other cases update */
	return true;
}

static void iattr_to_fattr(struct iattr *iattr, struct fuse_setattr_in *arg)
{
	unsigned ivalid = iattr->ia_valid;

	if (ivalid & ATTR_MODE)
		arg->valid |= FATTR_MODE,   arg->mode = iattr->ia_mode;
	if (ivalid & ATTR_UID)
		arg->valid |= FATTR_UID,    arg->uid = iattr->ia_uid;
	if (ivalid & ATTR_GID)
		arg->valid |= FATTR_GID,    arg->gid = iattr->ia_gid;
	if (ivalid & ATTR_SIZE)
		arg->valid |= FATTR_SIZE,   arg->size = iattr->ia_size;
	if (ivalid & ATTR_ATIME) {
		arg->valid |= FATTR_ATIME;
		arg->atime = iattr->ia_atime.tv_sec;
		arg->atimensec = iattr->ia_atime.tv_nsec;
		if (!(ivalid & ATTR_ATIME_SET))
			arg->valid |= FATTR_ATIME_NOW;
	}
	if ((ivalid & ATTR_MTIME) && update_mtime(ivalid)) {
		arg->valid |= FATTR_MTIME;
		arg->mtime = iattr->ia_mtime.tv_sec;
		arg->mtimensec = iattr->ia_mtime.tv_nsec;
		if (!(ivalid & ATTR_MTIME_SET))
			arg->valid |= FATTR_MTIME_NOW;
	}
}

/*
 * Prevent concurrent writepages on inode
 *
 * This is done by adding a negative bias to the inode write counter
 * and waiting for all pending writes to finish.
 */
void fuse_set_nowrite(struct inode *inode)
{
	struct fuse_conn *fc = get_fuse_conn(inode);
	struct fuse_inode *fi = get_fuse_inode(inode);

	BUG_ON(!mutex_is_locked(&inode->i_mutex));

	spin_lock(&fc->lock);
	BUG_ON(fi->writectr < 0);
	fi->writectr += FUSE_NOWRITE;
	spin_unlock(&fc->lock);
	wait_event(fi->page_waitq, fi->writectr == FUSE_NOWRITE);
}

/*
 * Allow writepages on inode
 *
 * Remove the bias from the writecounter and send any queued
 * writepages.
 */
static void __fuse_release_nowrite(struct inode *inode)
{
	struct fuse_inode *fi = get_fuse_inode(inode);

	BUG_ON(fi->writectr != FUSE_NOWRITE);
	fi->writectr = 0;
	fuse_flush_writepages(inode);
}

void fuse_release_nowrite(struct inode *inode)
{
	struct fuse_conn *fc = get_fuse_conn(inode);

	spin_lock(&fc->lock);
	__fuse_release_nowrite(inode);
	spin_unlock(&fc->lock);
}

/*
 * Set attributes, and at the same time refresh them.
 *
 * Truncation is slightly complicated, because the 'truncate' request
 * may fail, in which case we don't want to touch the mapping.
 * vmtruncate() doesn't allow for this case, so do the rlimit checking
 * and the actual truncation by hand.
 */
static int fuse_do_setattr(struct dentry *entry, struct iattr *attr,
			   struct file *file)
{
	struct inode *inode = entry->d_inode;
	struct fuse_conn *fc = get_fuse_conn(inode);
	struct fuse_req *req;
	struct fuse_setattr_in inarg;
	struct fuse_attr_out outarg;
	bool is_truncate = false;
	loff_t oldsize;
	int err;

	if (!fuse_allow_task(fc, current))
		return -EACCES;

	if (!(fc->flags & FUSE_DEFAULT_PERMISSIONS))
		attr->ia_valid |= ATTR_FORCE;

	err = inode_change_ok(inode, attr);
	if (err)
		return err;

	if (attr->ia_valid & ATTR_OPEN) {
		if (fc->atomic_o_trunc)
			return 0;
		file = NULL;
	}

	if (attr->ia_valid & ATTR_SIZE)
		is_truncate = true;

	req = fuse_get_req(fc);
	if (IS_ERR(req))
		return PTR_ERR(req);

	if (is_truncate)
		fuse_set_nowrite(inode);

	memset(&inarg, 0, sizeof(inarg));
	memset(&outarg, 0, sizeof(outarg));
	iattr_to_fattr(attr, &inarg);
	if (file) {
		struct fuse_file *ff = file->private_data;
		inarg.valid |= FATTR_FH;
		inarg.fh = ff->fh;
	}
	if (attr->ia_valid & ATTR_SIZE) {
		/* For mandatory locking in truncate */
		inarg.valid |= FATTR_LOCKOWNER;
		inarg.lock_owner = fuse_lock_owner_id(fc, current->files);
	}
	req->in.h.opcode = FUSE_SETATTR;
	req->in.h.nodeid = get_node_id(inode);
	req->in.numargs = 1;
	req->in.args[0].size = sizeof(inarg);
	req->in.args[0].value = &inarg;
	req->out.numargs = 1;
	if (fc->minor < 9)
		req->out.args[0].size = FUSE_COMPAT_ATTR_OUT_SIZE;
	else
		req->out.args[0].size = sizeof(outarg);
	req->out.args[0].value = &outarg;
	fuse_request_send(fc, req);
	err = req->out.h.error;
	fuse_put_request(fc, req);
	if (err) {
		if (err == -EINTR)
			fuse_invalidate_attr(inode);
		goto error;
	}

	if ((inode->i_mode ^ outarg.attr.mode) & S_IFMT) {
		make_bad_inode(inode);
		err = -EIO;
		goto error;
	}

	spin_lock(&fc->lock);
	fuse_change_attributes_common(inode, &outarg.attr,
				      attr_timeout(&outarg));
	oldsize = inode->i_size;
	i_size_write(inode, outarg.attr.size);

	if (is_truncate) {
		/* NOTE: this may release/reacquire fc->lock */
		__fuse_release_nowrite(inode);
	}
	spin_unlock(&fc->lock);

	/*
	 * Only call invalidate_inode_pages2() after removing
	 * FUSE_NOWRITE, otherwise fuse_launder_page() would deadlock.
	 */
	if (S_ISREG(inode->i_mode) && oldsize != outarg.attr.size) {
		truncate_pagecache(inode, oldsize, outarg.attr.size);
		invalidate_inode_pages2(inode->i_mapping);
	}

	return 0;

error:
	if (is_truncate)
		fuse_release_nowrite(inode);

	return err;
}

static int fuse_setattr(struct dentry *entry, struct iattr *attr)
{
	if (attr->ia_valid & ATTR_FILE)
		return fuse_do_setattr(entry, attr, attr->ia_file);
	else
		return fuse_do_setattr(entry, attr, NULL);
}

static int fuse_getattr(struct vfsmount *mnt, struct dentry *entry,
			struct kstat *stat)
{
	struct inode *inode = entry->d_inode;
	struct fuse_conn *fc = get_fuse_conn(inode);

	if (!fuse_allow_task(fc, current))
		return -EACCES;

	return fuse_update_attributes(inode, stat, NULL, NULL);
}

static int fuse_setxattr(struct dentry *entry, const char *name,
			 const void *value, size_t size, int flags)
{
	struct inode *inode = entry->d_inode;
	struct fuse_conn *fc = get_fuse_conn(inode);
	struct fuse_req *req;
	struct fuse_setxattr_in inarg;
	int err;

	if (fc->no_setxattr)
		return -EOPNOTSUPP;

	req = fuse_get_req(fc);
	if (IS_ERR(req))
		return PTR_ERR(req);

	memset(&inarg, 0, sizeof(inarg));
	inarg.size = size;
	inarg.flags = flags;
	req->in.h.opcode = FUSE_SETXATTR;
	req->in.h.nodeid = get_node_id(inode);
	req->in.numargs = 3;
	req->in.args[0].size = sizeof(inarg);
	req->in.args[0].value = &inarg;
	req->in.args[1].size = strlen(name) + 1;
	req->in.args[1].value = name;
	req->in.args[2].size = size;
	req->in.args[2].value = value;
	fuse_request_send(fc, req);
	err = req->out.h.error;
	fuse_put_request(fc, req);
	if (err == -ENOSYS) {
		fc->no_setxattr = 1;
		err = -EOPNOTSUPP;
	}
	return err;
}

static ssize_t fuse_getxattr(struct dentry *entry, const char *name,
			     void *value, size_t size)
{
	struct inode *inode = entry->d_inode;
	struct fuse_conn *fc = get_fuse_conn(inode);
	struct fuse_req *req;
	struct fuse_getxattr_in inarg;
	struct fuse_getxattr_out outarg;
	ssize_t ret;

	if (fc->no_getxattr)
		return -EOPNOTSUPP;

	req = fuse_get_req(fc);
	if (IS_ERR(req))
		return PTR_ERR(req);

	memset(&inarg, 0, sizeof(inarg));
	inarg.size = size;
	req->in.h.opcode = FUSE_GETXATTR;
	req->in.h.nodeid = get_node_id(inode);
	req->in.numargs = 2;
	req->in.args[0].size = sizeof(inarg);
	req->in.args[0].value = &inarg;
	req->in.args[1].size = strlen(name) + 1;
	req->in.args[1].value = name;
	/* This is really two different operations rolled into one */
	req->out.numargs = 1;
	if (size) {
		req->out.argvar = 1;
		req->out.args[0].size = size;
		req->out.args[0].value = value;
	} else {
		req->out.args[0].size = sizeof(outarg);
		req->out.args[0].value = &outarg;
	}
	fuse_request_send(fc, req);
	ret = req->out.h.error;
	if (!ret)
		ret = size ? req->out.args[0].size : outarg.size;
	else {
		if (ret == -ENOSYS) {
			fc->no_getxattr = 1;
			ret = -EOPNOTSUPP;
		}
	}
	fuse_put_request(fc, req);
	return ret;
}

static ssize_t fuse_listxattr(struct dentry *entry, char *list, size_t size)
{
	struct inode *inode = entry->d_inode;
	struct fuse_conn *fc = get_fuse_conn(inode);
	struct fuse_req *req;
	struct fuse_getxattr_in inarg;
	struct fuse_getxattr_out outarg;
	ssize_t ret;

	if (!fuse_allow_task(fc, current))
		return -EACCES;

	if (fc->no_listxattr)
		return -EOPNOTSUPP;

	req = fuse_get_req(fc);
	if (IS_ERR(req))
		return PTR_ERR(req);

	memset(&inarg, 0, sizeof(inarg));
	inarg.size = size;
	req->in.h.opcode = FUSE_LISTXATTR;
	req->in.h.nodeid = get_node_id(inode);
	req->in.numargs = 1;
	req->in.args[0].size = sizeof(inarg);
	req->in.args[0].value = &inarg;
	/* This is really two different operations rolled into one */
	req->out.numargs = 1;
	if (size) {
		req->out.argvar = 1;
		req->out.args[0].size = size;
		req->out.args[0].value = list;
	} else {
		req->out.args[0].size = sizeof(outarg);
		req->out.args[0].value = &outarg;
	}
	fuse_request_send(fc, req);
	ret = req->out.h.error;
	if (!ret)
		ret = size ? req->out.args[0].size : outarg.size;
	else {
		if (ret == -ENOSYS) {
			fc->no_listxattr = 1;
			ret = -EOPNOTSUPP;
		}
	}
	fuse_put_request(fc, req);
	return ret;
}

static int fuse_removexattr(struct dentry *entry, const char *name)
{
	struct inode *inode = entry->d_inode;
	struct fuse_conn *fc = get_fuse_conn(inode);
	struct fuse_req *req;
	int err;

	if (fc->no_removexattr)
		return -EOPNOTSUPP;

	req = fuse_get_req(fc);
	if (IS_ERR(req))
		return PTR_ERR(req);

	req->in.h.opcode = FUSE_REMOVEXATTR;
	req->in.h.nodeid = get_node_id(inode);
	req->in.numargs = 1;
	req->in.args[0].size = strlen(name) + 1;
	req->in.args[0].value = name;
	fuse_request_send(fc, req);
	err = req->out.h.error;
	fuse_put_request(fc, req);
	if (err == -ENOSYS) {
		fc->no_removexattr = 1;
		err = -EOPNOTSUPP;
	}
	return err;
}

static const struct inode_operations fuse_dir_inode_operations = {
	.lookup		= fuse_lookup,
	.mkdir		= fuse_mkdir,
	.symlink	= fuse_symlink,
	.unlink		= fuse_unlink,
	.rmdir		= fuse_rmdir,
	.rename		= fuse_rename,
	.link		= fuse_link,
	.setattr	= fuse_setattr,
	.create		= fuse_create,
	.atomic_open	= fuse_atomic_open,
	.mknod		= fuse_mknod,
	.permission	= fuse_permission,
	.getattr	= fuse_getattr,
	.setxattr	= fuse_setxattr,
	.getxattr	= fuse_getxattr,
	.listxattr	= fuse_listxattr,
	.removexattr	= fuse_removexattr,
};

static const struct file_operations fuse_dir_operations = {
	.llseek		= generic_file_llseek,
	.read		= generic_read_dir,
	.readdir	= fuse_readdir,
	.open		= fuse_dir_open,
	.release	= fuse_dir_release,
	.fsync		= fuse_dir_fsync,
	.unlocked_ioctl	= fuse_dir_ioctl,
	.compat_ioctl	= fuse_dir_compat_ioctl,
};

static const struct inode_operations fuse_common_inode_operations = {
	.setattr	= fuse_setattr,
	.permission	= fuse_permission,
	.getattr	= fuse_getattr,
	.setxattr	= fuse_setxattr,
	.getxattr	= fuse_getxattr,
	.listxattr	= fuse_listxattr,
	.removexattr	= fuse_removexattr,
};

static const struct inode_operations fuse_symlink_inode_operations = {
	.setattr	= fuse_setattr,
	.follow_link	= fuse_follow_link,
	.put_link	= fuse_put_link,
	.readlink	= generic_readlink,
	.getattr	= fuse_getattr,
	.setxattr	= fuse_setxattr,
	.getxattr	= fuse_getxattr,
	.listxattr	= fuse_listxattr,
	.removexattr	= fuse_removexattr,
};

void fuse_init_common(struct inode *inode)
{
	inode->i_op = &fuse_common_inode_operations;
}

void fuse_init_dir(struct inode *inode)
{
	inode->i_op = &fuse_dir_inode_operations;
	inode->i_fop = &fuse_dir_operations;
}

void fuse_init_symlink(struct inode *inode)
{
	inode->i_op = &fuse_symlink_inode_operations;
}<|MERGE_RESOLUTION|>--- conflicted
+++ resolved
@@ -382,12 +382,9 @@
 	struct fuse_open_out outopen;
 	struct fuse_entry_out outentry;
 	struct fuse_file *ff;
-<<<<<<< HEAD
-=======
 
 	/* Userspace expects S_IFREG in create mode */
 	BUG_ON((mode & S_IFMT) != S_IFREG);
->>>>>>> 9450d57e
 
 	forget = fuse_alloc_forget();
 	err = -ENOMEM;
@@ -471,54 +468,7 @@
 out_put_forget_req:
 	kfree(forget);
 out_err:
-<<<<<<< HEAD
 	return err;
-}
-
-static int fuse_mknod(struct inode *, struct dentry *, umode_t, dev_t);
-static int fuse_atomic_open(struct inode *dir, struct dentry *entry,
-			    struct file *file, unsigned flags,
-			    umode_t mode, int *opened)
-{
-	int err;
-	struct fuse_conn *fc = get_fuse_conn(dir);
-	struct dentry *res = NULL;
-
-	if (d_unhashed(entry)) {
-		res = fuse_lookup(dir, entry, 0);
-		if (IS_ERR(res))
-			return PTR_ERR(res);
-
-		if (res)
-			entry = res;
-	}
-
-	if (!(flags & O_CREAT) || entry->d_inode)
-		goto no_open;
-
-	/* Only creates */
-	*opened |= FILE_CREATED;
-
-	if (fc->no_create)
-		goto mknod;
-
-	err = fuse_create_open(dir, entry, file, flags, mode, opened);
-	if (err == -ENOSYS) {
-		fc->no_create = 1;
-		goto mknod;
-	}
-out_dput:
-	dput(res);
-=======
->>>>>>> 9450d57e
-	return err;
-
-mknod:
-	err = fuse_mknod(dir, entry, mode, 0);
-	if (err)
-		goto out_dput;
-no_open:
-	return finish_no_open(file, res);
 }
 
 static int fuse_mknod(struct inode *, struct dentry *, umode_t, dev_t);
